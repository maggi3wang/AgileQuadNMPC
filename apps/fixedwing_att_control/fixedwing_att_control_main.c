--- conflicted
+++ resolved
@@ -136,11 +136,8 @@
 		memset(&att_sp, 0, sizeof(att_sp));
 		struct vehicle_rates_setpoint_s rates_sp;
 		memset(&rates_sp, 0, sizeof(rates_sp));
-<<<<<<< HEAD
 		struct vehicle_global_position_s global_pos;
 		memset(&global_pos, 0, sizeof(global_pos));
-
-=======
 		struct manual_control_setpoint_s manual_sp;
 		memset(&manual_sp, 0, sizeof(manual_sp));
 		struct vehicle_status_s vstatus;
@@ -148,7 +145,6 @@
 
 //		static struct debug_key_value_s debug_output;
 //		memset(&debug_output, 0, sizeof(debug_output));
->>>>>>> dc72d467
 
 		/* output structs */
 		struct actuator_controls_s actuators;
@@ -169,12 +165,9 @@
 		/* subscribe */
 		int att_sub = orb_subscribe(ORB_ID(vehicle_attitude));
 		int att_sp_sub = orb_subscribe(ORB_ID(vehicle_attitude_setpoint));
-<<<<<<< HEAD
 		int global_pos_sub = orb_subscribe(ORB_ID(vehicle_global_position));
-=======
 		int manual_sp_sub = orb_subscribe(ORB_ID(manual_control_setpoint));
 		int vstatus_sub = orb_subscribe(ORB_ID(vehicle_status));
->>>>>>> dc72d467
 
 		/* Setup of loop */
 		float gyro[3] = {0.0f, 0.0f, 0.0f};
@@ -186,7 +179,6 @@
 			/* wait for a sensor update, check for exit condition every 500 ms */
 			poll(&fds, 1, 500);
 
-<<<<<<< HEAD
 			/* Check if there is a new position measurement or  attitude setpoint */
 			bool pos_updated;
 			orb_check(global_pos_sub, &pos_updated);
@@ -216,37 +208,20 @@
 					printf("FW ATT CONTROL: Did not get a valid R\n");
 				}
 			}
-=======
-			/* get a local copy of attitude */
-			orb_copy(ORB_ID(vehicle_attitude), att_sub, &att);
-			orb_copy(ORB_ID(vehicle_attitude_setpoint), att_sp_sub, &att_sp);
+
 			orb_copy(ORB_ID(manual_control_setpoint), manual_sp_sub, &manual_sp);
 			orb_copy(ORB_ID(vehicle_status), vstatus_sub, &vstatus);
->>>>>>> dc72d467
 
 			gyro[0] = att.rollspeed;
 			gyro[1] = att.pitchspeed;
 			gyro[2] = att.yawspeed;
 
 			/* Control */
-
-<<<<<<< HEAD
-			/* Attitude Control */
-			fixedwing_att_control_attitude(&att_sp,
-					&att,
-					&speed_body,
-					&rates_sp);
-
-			/* Attitude Rate Control */
-			fixedwing_att_control_rates(&rates_sp, gyro, &actuators);
-
-			//REMOVEME XXX
-			actuators.control[3] = 0.7f;
-=======
 			if (vstatus.state_machine == SYSTEM_STATE_AUTO) {
 				/* Attitude Control */
 				fixedwing_att_control_attitude(&att_sp,
 						&att,
+						&speed_body,
 						&rates_sp);
 
 				/* Attitude Rate Control */
@@ -265,15 +240,11 @@
 				actuators.control[2] = manual_sp.yaw;
 				actuators.control[3] = manual_sp.throttle;
 			}
->>>>>>> dc72d467
 
 			/* publish output */
 			orb_publish(ORB_ID_VEHICLE_ATTITUDE_CONTROLS, actuator_pub, &actuators);
-<<<<<<< HEAD
 			debug_output.value = rates_sp.yaw;
 			orb_publish(ORB_ID(debug_key_value), debug_pub, &debug_output);
-=======
->>>>>>> dc72d467
 		}
 
 		printf("[fixedwing_att_control] exiting, stopping all motors.\n");
